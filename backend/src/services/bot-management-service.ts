--- conflicted
+++ resolved
@@ -33,16 +33,9 @@
 export class BotManagementService {
   private static botSpawnTimers: Map<roomId, BotSpawnTimer> = new Map();
   private static botMovementStates: Map<userId, BotMovementState> = new Map();
-<<<<<<< HEAD
-  private static readonly MAX_USERS_PER_ROOM = 8;
-  private static readonly BOT_SPAWN_INTERVAL = 1000; // 5 seconds
-  private static readonly INITIAL_SPAWN_DELAY = 5000; // 5 seconds after room creation
-  private static readonly MAX_SPAWN_DURATION = 150000; // 30 seconds total
-=======
   private static readonly BOT_SPAWN_INTERVAL = 10000; // 1 second
   private static readonly INITIAL_SPAWN_DELAY = 10000; // 1 second after room creation
   private static readonly MAX_SPAWN_DURATION = 30000; // 30 seconds total
->>>>>>> e8d1d5bf
 
   /**
    * Start bot spawning process for a room
